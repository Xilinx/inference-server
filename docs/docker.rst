..
    Copyright 2022 Advanced Micro Devices, Inc.

    Licensed under the Apache License, Version 2.0 (the "License");
    you may not use this file except in compliance with the License.
    You may obtain a copy of the License at

        http://www.apache.org/licenses/LICENSE-2.0

    Unless required by applicable law or agreed to in writing, software
    distributed under the License is distributed on an "AS IS" BASIS,
    WITHOUT WARRANTIES OR CONDITIONS OF ANY KIND, either express or implied.
    See the License for the specific language governing permissions and
    limitations under the License.

Docker
======

You can use the AMD Inference Server with Docker to deploy the server.
For more powerful and easier to use deployments, consider using :ref:`KServe <kserve:KServe>`.

Build the production Docker image
---------------------------------

The production container is optimized for size and only contains the runtime dependencies of the server to allow for quicker deployments.
It will automatically start the server executable as the image starts as opposed to opening a Bash shell though that can be overridden.
To build the production container:

.. code-block:: console

    $ python3 docker/generate.py
<<<<<<< HEAD
    $ ./proteus dockerize --production <platform flags>
=======
    $ ./amdinfer dockerize --production [platform flags]
>>>>>>> f3c0e742

Depending on what platforms you want to support, add the appropriate flags to enable :ref:`Vitis AI <vitis_ai:vitis ai>`, :ref:`ZenDNN <zendnn:zendnn>` or :ref:`MIGraphX <migraphx:migraphx>`.
Refer to the help or the platform documentation for more information on how to build the right image.

.. important::

    Some platforms require additional steps before building the Docker image with them enabled.
    Look at the platform-specific documentation for more information about how to build images for a given platform.

Push to a registry
^^^^^^^^^^^^^^^^^^

In some use cases, for example with Kubernetes or KServe, the image must be pushed to a Docker registry before it can be used.
If you don't have access to one, you can start a local registry using `these instructions <https://docs.docker.com/registry/deploying/>`__ from Docker.
Make sure to set up a secure registry if you need access to the registry from more than one host.

To push the image to the registry, re-tag the image with the registry and push it.
For example, if you're using the local registry approach from above, the registry name would be ``localhost:5000`` by default.
By default, using ``amdinfer dockerize ...`` will build an image of the form ``$(whoami)/<image>``, which is what the code snippet uses below.

.. code-block:: console

    $ docker tag $(whoami)/<image> <registry>/<image> && docker push <registry>/<image>

Once the image is pushed to the registry, verify that it can be pulled with Docker from all nodes in the Kubernetes cluster.
In some cases, Kubernetes may fail to pull the image, even if it's tagged with the right version due to some issues with mapping the version to the image.
If you run into this issue, you can use the SHA value of the image directly to skip this lookup.
In that case, the image string you would use in the YAML configuration files would be of the form ``<registry>/<image>@sha256:<SHA>``.
The SHA is visible when you push the image to the registry or you can get it by inspecting the image:

.. code-block:: console

    $ docker inspect --format='{{index .RepoDigests 0}}' <registry>/<image>

Prepare the image for Docker deployment
---------------------------------------

Once you build the basic production image or pull a pre-built version, you need to prepare it before it can be deployed on Docker.
While the image has the dependencies needed to run the server, there are no models present and the default environment may not be appropriate.
You need to modify this image for the use case that you're targeting.
There are multiple ways of modifying an existing Docker image that are well-documented online and functionally equivalent.
For example, one approach is using a Dockerfile to build a new image:

.. code-block:: dockerfile

    FROM <image>

    COPY /some/path/in/Docker/build/tree /some/path/in/the/image
    ENV SomeVariable=SomeValue
    CMD ["amdinfer-server", "<more arguments?>"]

In this case, you can build and save a new image that includes the models you want to serve.
Depending on the platform, you may need to include other files as well that the platform runtime needs.
As with the production image, this image may need to be :ref:`pushed to a registry server <docker:push to a registry>` for your use case.

Note that the command that the image will run and the environment can also be overridden at the command-line when starting the container.
Therefore, an alternative approach to building a new image is to mount the needed files as volumes when starting the container and set the environment then.

Start the container
-------------------

You can start the production container with ``docker`` as any other container.
You will need to pass along any devices that you want to enable in your container and expose ports to access the server.
Look at the ``docker run`` documentation for more information about what flags can be passed.

.. code-block:: console

    $ docker run [--device ...] [--publish ...] [--volume ...] [--env ...] <image>

By default, the production container will start the server executable and it will continue to run after the ``docker run`` command.
But before it can serve requests, you need to load the models that you added into the image.
The easiest way to communicate with the server is using the :ref:`Python library <python:install the python library>`.
You can install it locally or use it in the development container to load the workers on the server.

.. code-block:: python

    import amdinfer

    client = amdinfer.HttpClient("http://hostname:port")

    # depending on the model, you need to use the appropriate worker
    worker_name = "migraphx"

    parameters = amdinfer.RequestParameters()
    # specifies the path to the model on the server for it to open
    parameters.put("model", "/path/to/model")

    # workers may accept other parameters at load-time. Refer to worker documentation

    endpoint = client.workerLoad(worker_name, parameters)
    print(endpoint)
    amdinfer.waitUntilModelReady(client, endpoint)

Clients that make requests to this worker will need the endpoint to talk it.

Make a request
--------------

As in the :ref:`Python examples <example_resnet50_python:running resnet50 - python>`, you can make a request by creating a client in Python by pointing it to the address of the server to communicate with.
Unlike these examples, you can skip ahead to making the request for inference because the server is already started and the worker is ready to serve your request.
Once you have it, you can use ``modelInfer`` to make the request.<|MERGE_RESOLUTION|>--- conflicted
+++ resolved
@@ -29,11 +29,7 @@
 .. code-block:: console
 
     $ python3 docker/generate.py
-<<<<<<< HEAD
-    $ ./proteus dockerize --production <platform flags>
-=======
-    $ ./amdinfer dockerize --production [platform flags]
->>>>>>> f3c0e742
+    $ ./amdinfer dockerize --production <platform flags>
 
 Depending on what platforms you want to support, add the appropriate flags to enable :ref:`Vitis AI <vitis_ai:vitis ai>`, :ref:`ZenDNN <zendnn:zendnn>` or :ref:`MIGraphX <migraphx:migraphx>`.
 Refer to the help or the platform documentation for more information on how to build the right image.
