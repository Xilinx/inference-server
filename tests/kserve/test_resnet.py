--- conflicted
+++ resolved
@@ -30,17 +30,13 @@
 # TODO(varunsh): this doesn't work because KServe timeouts when loading the
 # worker. Not sure how to increase the KNative timeout value
 def make_request_migraphx():
-<<<<<<< HEAD
     """
     Make a request compatible with MIGraphX
 
     Returns:
         dict: request
     """
-    image_path = proteus.testing.getPathToAsset("asset_dog-3619020_640.jpg")
-=======
     image_path = amdinfer.testing.getPathToAsset("asset_dog-3619020_640.jpg")
->>>>>>> f3c0e742
 
     options = pre_post.ImagePreprocessOptionsFloat()
     options.order = pre_post.ImageOrder.NCHW
@@ -71,7 +67,7 @@
 
 
 def make_request_u250():
-    image_path = proteus.testing.getPathToAsset("asset_dog-3619020_640.jpg")
+    image_path = amdinfer.testing.getPathToAsset("asset_dog-3619020_640.jpg")
 
     options = pre_post.ImagePreprocessOptionsInt8()
     options.order = pre_post.ImageOrder.NHWC
@@ -82,16 +78,16 @@
 
     assert len(images) == 1
 
-    input_0 = proteus.InferenceRequestInput()
+    input_0 = amdinfer.InferenceRequestInput()
     input_0.name = "input-0"
-    input_0.datatype = proteus.DataType.INT8
+    input_0.datatype = amdinfer.DataType.INT8
     input_0.shape = [224, 224, 3]
     input_0.setInt8Data(images[0])
 
-    request = proteus.InferenceRequest()
+    request = amdinfer.InferenceRequest()
     request.addInputTensor(input_0)
 
-    return proteus.inference_request_to_dict(request)
+    return amdinfer.inference_request_to_dict(request)
 
 
 def make_prediction(model_names, service_name, namespace):
