--- conflicted
+++ resolved
@@ -1,285 +1,282 @@
-# Copyright 2022 Advanced Micro Devices, Inc.
-#
-# Licensed under the Apache License, Version 2.0 (the "License");
-# you may not use this file except in compliance with the License.
-# You may obtain a copy of the License at
-#
-#      http://www.apache.org/licenses/LICENSE-2.0
-#
-# Unless required by applicable law or agreed to in writing, software
-# distributed under the License is distributed on an "AS IS" BASIS,
-# WITHOUT WARRANTIES OR CONDITIONS OF ANY KIND, either express or implied.
-# See the License for the specific language governing permissions and
-# limitations under the License.
-
-
-"""
-This example brings up the migraphx worker and runs a Resnet50 classification model
-on the official imagenet validation set (50,000 images).
-
-The model file and test data is not in the git repo. and must be fetched with git or
-    amdinfer get or wget
-
-Model source:
-https://github.com/onnx/models/blob/5faef4c33eba0395177850e1e31c4a6a9e634c82/vision/classification/resnet/model/resnet50-v2-7.onnx
-https://github.com/onnx/models/blob/5faef4c33eba0395177850e1e31c4a6a9e634c82/vision/classification/resnet/model/resnet50-v2-7.tar.gz
-<<<<<<< HEAD
-=======
-
->>>>>>> 1d307063
-Source of ground truth labels for validation set:
-    ILSVRC2012_validation_ground_truth.txt
-    https://github.com/mvermeulen/rocm-migraphx/tree/master/datasets/imagenet/val.txt
-"""
-
-import argparse
-import os
-import pathlib
-import sys
-import time
-
-import cv2
-import numpy as np
-
-import amdinfer
-import amdinfer.pre_post as pre_post
-
-
-def preprocess(paths):
-    options = pre_post.ImagePreprocessOptionsFloat()
-    options.order = pre_post.ImageOrder.NCHW
-    options.height = 224
-    options.width = 224
-    options.mean = [0.485, 0.456, 0.406]
-    options.std = [4.367, 4.464, 4.444]
-    options.normalize = True
-    options.convert_color = True
-    options.color_code = cv2.COLOR_BGR2RGB
-    options.convert_type = True
-    options.type = cv2.CV_32FC3
-    options.convert_scale = 1.0 / 255.0
-    return pre_post.imagePreprocessFp32(paths, options)
-
-
-def main(args):
-
-    batch_size = args.batch_size
-    model = args.model
-    validation_dir = args.validation_dir
-    ground_truth_file = args.ground_truth
-    labels_file = args.labels
-    worker = args.worker
-
-    client = amdinfer.HttpClient("http://127.0.0.1:8998")
-    print("waiting for server...", end="")
-    start_server = not client.serverLive()
-    if start_server:
-        print("No server detected. Starting locally...")
-        server = amdinfer.Server()
-        server.startHttp(8998)
-        while not client.serverLive():
-            time.sleep(1)
-    print("ok.")
-
-    metadata = client.serverMetadata()
-    if worker not in metadata.extensions:
-        print(f"{worker} support required but not found.")
-        sys.exit(0)
-
-    # load worker.  The only parameter the migraphx worker requires is the model file name.
-    # It will take the file name stem and search for either a *.onnx or *.mxr extension, and if
-    # it finds a *.onnx file it will compile it and save the compiled model as *.mxr for
-    # future use.  It will read
-    # the array dimensions and data type from the model.
-
-    parameters = amdinfer.ParameterMap()
-    parameters.put("model", str(model))
-    parameters.put("batch", batch_size)
-    parameters.put("timeout", 100)  # ms
-    # this call requests the server to either find a running instance of the named
-    # worker type, or else create one and initialize it with the parameters.
-    print("loading worker with model file ", model)
-    endpoint = client.workerLoad("migraphx", parameters)
-
-    # load the labels
-    with open(labels_file, "r") as f:
-        labels = f.read().split("\n")
-
-    # wait for the worker to load and compile model
-    ready = False
-    while not ready:
-        try:
-            ready = client.modelReady(endpoint)
-        except ValueError:
-            pass
-
-    # list all the *.jpg images in the validation image directory
-    files = os.listdir(validation_dir)
-    files.sort()
-
-    if str(ground_truth_file) in files:
-        files.remove(str(ground_truth_file))
-
-    # Read the "answers" file
-    ground_truth = [None] * len(files)
-    i = 1
-    with open(ground_truth_file, "r") as f:
-        while i < len(ground_truth):
-            ground_truth[i] = f.readline().split()[1]
-            i = i + 1
-
-    #
-    #   Loop thru the image set, reading images and putting together inference requests in batches.
-    #   Then compare the results with ground truth
-    #
-    correct_answers = 0
-    wrong_answers = 0
-
-    print(f"Starting requests for {len(files)} images")
-    request_size = 64
-    filenames = []
-    index = 0
-    for file in files:
-        filename = os.path.join(validation_dir, file)
-        if os.path.isfile(filename) and filename.find(".JPEG") != -1:
-            filenames.append(filename)
-            index += 1
-
-        if len(filenames) == request_size:
-            images = preprocess(filenames)
-
-            imageReqs = [amdinfer.ImageInferenceRequest(image) for image in images]
-            print("Request is ready.  Sending ", len(images), " requests")
-            j = 0
-            responses = amdinfer.inferAsyncOrdered(client, endpoint, imageReqs)
-            for response in responses:
-                assert not response.isError(), response.getError()
-
-                # print("Client received inference reply.")
-                for output in response.getOutputs():
-                    assert output.datatype == amdinfer.DataType.FP32
-                    recv_data = output.getFp32Data()
-                    # the predicted category is the one with the highest match value
-                    answer = np.argmax(recv_data)
-                    step_index = index - request_size + j + 1
-                    print(
-                        "Reading result: best match category is ",
-                        answer,
-                        "  value is ",
-                        recv_data[answer],
-                        ".  This is a picture of a ",
-                        labels[answer],
-                        "    ground truth: ",
-                        ground_truth[step_index],
-                    )
-                    if int(answer) == int(ground_truth[step_index]):
-                        correct_answers = correct_answers + 1.0
-                    else:
-                        wrong_answers = wrong_answers + 1.0
-                j = j + 1
-            print(
-                "Correct: ",
-                correct_answers,
-                "  Wrong: ",
-                wrong_answers,
-                "    Accuracy: ",
-                correct_answers / (correct_answers + wrong_answers),
-            )
-            filenames = []
-
-    print("Done")
-
-    # If this line is commented out, worker persists with doRun thread active, and the entire script
-    # can be run again without any reloading taking place
-    # client.unload('Migraphx')
-
-
-def validate_args(args):
-    # TODO(varunsh): generalize this script
-    # supported_workers = ["vitis", "ptzendnn", "tfzendnn", "migraphx"]
-    supported_workers = ["migraphx"]
-    if args.worker not in supported_workers:
-        raise ValueError(f"Worker must be one of: {' '.join(supported_workers)}")
-    if not args.model:
-        if args.worker == "vitis":
-            args.model = amdinfer.testing.getPathToAsset("u250_resnet50")
-        elif args.worker == "ptzendnn":
-            args.model = amdinfer.testing.getPathToAsset("pt_resnet50")
-        elif args.worker == "tfzendnn":
-            args.model = amdinfer.testing.getPathToAsset("tf_resnet50")
-        else:
-            args.model = amdinfer.testing.getPathToAsset("onnx_resnet50")
-
-    return args
-
-
-def parse_args():
-    def _check_path(value):
-        if not value:
-            raise argparse.ArgumentError(f"{value} is not a valid path")
-        value = pathlib.Path(value)
-        if not value.exists():
-            raise argparse.ArgumentError(f"Path {str(value)} does not exist")
-        return value
-
-    parser = argparse.ArgumentParser(description="Validation for the ResNet50 model")
-
-    parser.add_argument(
-        "--batch-size",
-        "-b",
-        default=64,
-        help="Batch size for the worker. Defaults to 64.",
-    )
-
-    parser.add_argument(
-        "--model",
-        "-m",
-        default="",
-        help="Path to the model on the server",
-    )
-
-    parser.add_argument(
-        "--validation-dir",
-        "-v",
-        required=True,
-        type=_check_path,
-        help="Path to the directory containing validation images",
-    )
-    parser.add_argument(
-        "--ground-truth",
-        "-g",
-        required=True,
-        type=_check_path,
-        help="Path to the file containing the correct category results for the validation set",
-    )
-
-    parser.add_argument(
-        "--labels",
-        "-l",
-        required=True,
-        type=_check_path,
-        help="Path to the file containing label names for the model's categories",
-    )
-
-    parser.add_argument(
-        "--input-size",
-        "-i",
-        default=224,
-        help="The size of the square image",
-    )
-
-    parser.add_argument(
-        "--worker",
-        "-w",
-        required=True,
-        type=str,
-        help="Name of the worker backend to use for inference",
-    )
-
-    return parser.parse_args()
-
-
-if __name__ == "__main__":
-    args = parse_args()
-    args = validate_args(args)
-    main(args)
+# Copyright 2022 Advanced Micro Devices, Inc.
+#
+# Licensed under the Apache License, Version 2.0 (the "License");
+# you may not use this file except in compliance with the License.
+# You may obtain a copy of the License at
+#
+#      http://www.apache.org/licenses/LICENSE-2.0
+#
+# Unless required by applicable law or agreed to in writing, software
+# distributed under the License is distributed on an "AS IS" BASIS,
+# WITHOUT WARRANTIES OR CONDITIONS OF ANY KIND, either express or implied.
+# See the License for the specific language governing permissions and
+# limitations under the License.
+
+
+"""
+This example brings up the migraphx worker and runs a Resnet50 classification model
+on the official imagenet validation set (50,000 images).
+
+The model file and test data is not in the git repo. and must be fetched with git or
+    amdinfer get or wget
+
+Model source:
+https://github.com/onnx/models/blob/5faef4c33eba0395177850e1e31c4a6a9e634c82/vision/classification/resnet/model/resnet50-v2-7.onnx
+https://github.com/onnx/models/blob/5faef4c33eba0395177850e1e31c4a6a9e634c82/vision/classification/resnet/model/resnet50-v2-7.tar.gz
+
+Source of ground truth labels for validation set:
+    ILSVRC2012_validation_ground_truth.txt
+    https://github.com/mvermeulen/rocm-migraphx/tree/master/datasets/imagenet/val.txt
+"""
+
+import argparse
+import os
+import pathlib
+import sys
+import time
+
+import cv2
+import numpy as np
+
+import amdinfer
+import amdinfer.pre_post as pre_post
+
+
+def preprocess(paths):
+    options = pre_post.ImagePreprocessOptionsFloat()
+    options.order = pre_post.ImageOrder.NCHW
+    options.height = 224
+    options.width = 224
+    options.mean = [0.485, 0.456, 0.406]
+    options.std = [4.367, 4.464, 4.444]
+    options.normalize = True
+    options.convert_color = True
+    options.color_code = cv2.COLOR_BGR2RGB
+    options.convert_type = True
+    options.type = cv2.CV_32FC3
+    options.convert_scale = 1.0 / 255.0
+    return pre_post.imagePreprocessFp32(paths, options)
+
+
+def main(args):
+
+    batch_size = args.batch_size
+    model = args.model
+    validation_dir = args.validation_dir
+    ground_truth_file = args.ground_truth
+    labels_file = args.labels
+    worker = args.worker
+
+    client = amdinfer.HttpClient("http://127.0.0.1:8998")
+    print("waiting for server...", end="")
+    start_server = not client.serverLive()
+    if start_server:
+        print("No server detected. Starting locally...")
+        server = amdinfer.Server()
+        server.startHttp(8998)
+        while not client.serverLive():
+            time.sleep(1)
+    print("ok.")
+
+    metadata = client.serverMetadata()
+    if worker not in metadata.extensions:
+        print(f"{worker} support required but not found.")
+        sys.exit(0)
+
+    # load worker.  The only parameter the migraphx worker requires is the model file name.
+    # It will take the file name stem and search for either a *.onnx or *.mxr extension, and if
+    # it finds a *.onnx file it will compile it and save the compiled model as *.mxr for
+    # future use.  It will read
+    # the array dimensions and data type from the model.
+
+    parameters = amdinfer.ParameterMap()
+    parameters.put("model", str(model))
+    parameters.put("batch", batch_size)
+    parameters.put("timeout", 100)  # ms
+    # this call requests the server to either find a running instance of the named
+    # worker type, or else create one and initialize it with the parameters.
+    print("loading worker with model file ", model)
+    endpoint = client.workerLoad("migraphx", parameters)
+
+    # load the labels
+    with open(labels_file, "r") as f:
+        labels = f.read().split("\n")
+
+    # wait for the worker to load and compile model
+    ready = False
+    while not ready:
+        try:
+            ready = client.modelReady(endpoint)
+        except ValueError:
+            pass
+
+    # list all the *.jpg images in the validation image directory
+    files = os.listdir(validation_dir)
+    files.sort()
+
+    if str(ground_truth_file) in files:
+        files.remove(str(ground_truth_file))
+
+    # Read the "answers" file
+    ground_truth = [None] * len(files)
+    i = 1
+    with open(ground_truth_file, "r") as f:
+        while i < len(ground_truth):
+            ground_truth[i] = f.readline().split()[1]
+            i = i + 1
+
+    #
+    #   Loop thru the image set, reading images and putting together inference requests in batches.
+    #   Then compare the results with ground truth
+    #
+    correct_answers = 0
+    wrong_answers = 0
+
+    print(f"Starting requests for {len(files)} images")
+    request_size = 64
+    filenames = []
+    index = 0
+    for file in files:
+        filename = os.path.join(validation_dir, file)
+        if os.path.isfile(filename) and filename.find(".JPEG") != -1:
+            filenames.append(filename)
+            index += 1
+
+        if len(filenames) == request_size:
+            images = preprocess(filenames)
+
+            imageReqs = [amdinfer.ImageInferenceRequest(image) for image in images]
+            print("Request is ready.  Sending ", len(images), " requests")
+            j = 0
+            responses = amdinfer.inferAsyncOrdered(client, endpoint, imageReqs)
+            for response in responses:
+                assert not response.isError(), response.getError()
+
+                # print("Client received inference reply.")
+                for output in response.getOutputs():
+                    assert output.datatype == amdinfer.DataType.FP32
+                    recv_data = output.getFp32Data()
+                    # the predicted category is the one with the highest match value
+                    answer = np.argmax(recv_data)
+                    step_index = index - request_size + j + 1
+                    print(
+                        "Reading result: best match category is ",
+                        answer,
+                        "  value is ",
+                        recv_data[answer],
+                        ".  This is a picture of a ",
+                        labels[answer],
+                        "    ground truth: ",
+                        ground_truth[step_index],
+                    )
+                    if int(answer) == int(ground_truth[step_index]):
+                        correct_answers = correct_answers + 1.0
+                    else:
+                        wrong_answers = wrong_answers + 1.0
+                j = j + 1
+            print(
+                "Correct: ",
+                correct_answers,
+                "  Wrong: ",
+                wrong_answers,
+                "    Accuracy: ",
+                correct_answers / (correct_answers + wrong_answers),
+            )
+            filenames = []
+
+    print("Done")
+
+    # If this line is commented out, worker persists with doRun thread active, and the entire script
+    # can be run again without any reloading taking place
+    # client.unload('Migraphx')
+
+
+def validate_args(args):
+    # TODO(varunsh): generalize this script
+    # supported_workers = ["vitis", "ptzendnn", "tfzendnn", "migraphx"]
+    supported_workers = ["migraphx"]
+    if args.worker not in supported_workers:
+        raise ValueError(f"Worker must be one of: {' '.join(supported_workers)}")
+    if not args.model:
+        if args.worker == "vitis":
+            args.model = amdinfer.testing.getPathToAsset("u250_resnet50")
+        elif args.worker == "ptzendnn":
+            args.model = amdinfer.testing.getPathToAsset("pt_resnet50")
+        elif args.worker == "tfzendnn":
+            args.model = amdinfer.testing.getPathToAsset("tf_resnet50")
+        else:
+            args.model = amdinfer.testing.getPathToAsset("onnx_resnet50")
+
+    return args
+
+
+def parse_args():
+    def _check_path(value):
+        if not value:
+            raise argparse.ArgumentError(f"{value} is not a valid path")
+        value = pathlib.Path(value)
+        if not value.exists():
+            raise argparse.ArgumentError(f"Path {str(value)} does not exist")
+        return value
+
+    parser = argparse.ArgumentParser(description="Validation for the ResNet50 model")
+
+    parser.add_argument(
+        "--batch-size",
+        "-b",
+        default=64,
+        help="Batch size for the worker. Defaults to 64.",
+    )
+
+    parser.add_argument(
+        "--model",
+        "-m",
+        default="",
+        help="Path to the model on the server",
+    )
+
+    parser.add_argument(
+        "--validation-dir",
+        "-v",
+        required=True,
+        type=_check_path,
+        help="Path to the directory containing validation images",
+    )
+    parser.add_argument(
+        "--ground-truth",
+        "-g",
+        required=True,
+        type=_check_path,
+        help="Path to the file containing the correct category results for the validation set",
+    )
+
+    parser.add_argument(
+        "--labels",
+        "-l",
+        required=True,
+        type=_check_path,
+        help="Path to the file containing label names for the model's categories",
+    )
+
+    parser.add_argument(
+        "--input-size",
+        "-i",
+        default=224,
+        help="The size of the square image",
+    )
+
+    parser.add_argument(
+        "--worker",
+        "-w",
+        required=True,
+        type=str,
+        help="Name of the worker backend to use for inference",
+    )
+
+    return parser.parse_args()
+
+
+if __name__ == "__main__":
+    args = parse_args()
+    args = validate_args(args)
+    main(args)