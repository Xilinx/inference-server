// Copyright 2022 Xilinx Inc.
//
// Licensed under the Apache License, Version 2.0 (the "License");
// you may not use this file except in compliance with the License.
// You may obtain a copy of the License at
//
//      http://www.apache.org/licenses/LICENSE-2.0
//
// Unless required by applicable law or agreed to in writing, software
// distributed under the License is distributed on an "AS IS" BASIS,
// WITHOUT WARRANTIES OR CONDITIONS OF ANY KIND, either express or implied.
// See the License for the specific language governing permissions and
// limitations under the License.

#include <cstdint>  // for uint8_t, uint64_t, uin...
#include <memory>   // for allocator, unique_ptr
#include <vector>   // for vector

#include "proteus/proteus.hpp"                 // for InferenceResponse, Grp...
#include "proteus/testing/gtest_fixtures.hpp"  // for GrpcFixture

// NOLINTNEXTLINE(cert-err58-cpp, cppcoreguidelines-owning-memory)
TEST_F(GrpcFixture, ModelInfer) {
  auto endpoint = client_->modelLoad("echo", nullptr);
  EXPECT_EQ(endpoint, "echo");

  std::vector<uint32_t> imgData;
  auto shape = {1UL};
  auto size = 1;
  imgData.reserve(size);
  imgData.push_back(1);

  proteus::InferenceRequest request;
  request.addInputTensor(static_cast<void*>(imgData.data()), shape,
<<<<<<< HEAD
                         proteus::DataType::UINT8);
=======
                         proteus::types::DataType::UINT32);
>>>>>>> 79ec088c

  auto response = client_->modelInfer(endpoint, request);

  EXPECT_FALSE(response.isError());
  EXPECT_EQ(response.getID(), "");
  EXPECT_EQ(response.getModel(), "echo");

  auto outputs = response.getOutputs();
  EXPECT_EQ(outputs.size(), 1);
  for (auto& output : outputs) {
    auto* data = static_cast<std::vector<uint32_t>*>(output.getData());
    EXPECT_EQ(data->size(), 1);
    EXPECT_EQ((*data)[0], 2);
  }

  client_->modelUnload(endpoint);
}<|MERGE_RESOLUTION|>--- conflicted
+++ resolved
@@ -32,11 +32,7 @@
 
   proteus::InferenceRequest request;
   request.addInputTensor(static_cast<void*>(imgData.data()), shape,
-<<<<<<< HEAD
-                         proteus::DataType::UINT8);
-=======
-                         proteus::types::DataType::UINT32);
->>>>>>> 79ec088c
+                         proteus::DataType::UINT32);
 
   auto response = client_->modelInfer(endpoint, request);
 
