--- conflicted
+++ resolved
@@ -30,7 +30,10 @@
   set(workers ${workers} PtZendnn)
 endif()
 
-<<<<<<< HEAD
+if(${PROTEUS_ENABLE_MIGRAPHX})
+    set(workers ${workers} Migraphx)
+endif()
+
 foreach(worker ${workers})
   # convert name to file name: separate by capital letters, add underscores and
   # lowercase
@@ -56,32 +59,6 @@
   enable_ipo_on_target(${worker_name})
 
   list(APPEND WORKER_TARGETS ${worker_name})
-=======
-if(${PROTEUS_ENABLE_MIGRAPHX})
-    set(workers ${workers} Migraphx)
-endif()
-
-foreach( worker ${workers})
-    # convert name to file name: separate by capital letters, add underscores and shift to lowercase
-    string(REGEX MATCHALL "[A-Z][a-z0-9]+" worker_list "${worker}")
-    string (REPLACE ";" "_" worker_list_str "${worker_list}")
-    string(TOLOWER ${worker_list_str} file_name)
-
-    # convert name to library name: capitalize first letter
-    string(TOLOWER ${worker} worker_lower)
-    string(SUBSTRING ${worker_lower} 0 1 first_letter)
-    string(TOUPPER ${first_letter} first_letter)
-    string(REGEX REPLACE "^.(.*)" "${first_letter}\\1" worker_pascal "${worker_lower}")
-    set(worker_name worker${worker_pascal})
-
-    add_library(${worker_name} SHARED ${file_name}.cpp)
-    target_link_options(${worker_name} PUBLIC "LINKER:-E")
-    target_link_libraries(${worker_name} PRIVATE batching buffers core)
-    target_include_directories(${worker_name} PRIVATE ${PROTEUS_INCLUDE_DIRS})
-    enable_ipo_on_target(${worker_name})
-
-    list(APPEND WORKER_TARGETS ${worker_name})
->>>>>>> dab212dc
 endforeach()
 
 target_link_libraries(
