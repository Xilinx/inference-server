--- conflicted
+++ resolved
@@ -42,11 +42,6 @@
 
 namespace proteus {
 
-<<<<<<< HEAD
-=======
-using types::DataType;
-
->>>>>>> 79ec088c
 RequestParametersPtr mapJsonToParameters(Json::Value parameters) {
   auto parameters_ = std::make_shared<RequestParameters>();
   for (auto const &id : parameters.getMemberNames()) {
@@ -113,11 +108,7 @@
     InferenceResponseOutput output;
     output.setName(json_output["name"].asString());
     output.setParameters(mapJsonToParameters(json_output["parameters"]));
-<<<<<<< HEAD
     output.setDatatype(DataType(json_output["datatype"].asCString()));
-=======
-    output.setDatatype(types::mapStrToType(json_output["datatype"].asString()));
->>>>>>> 79ec088c
 
     auto json_shape = json_output["shape"];
     std::vector<uint64_t> shape;
@@ -178,9 +169,6 @@
         break;
       }
       case DataType::STRING: {
-<<<<<<< HEAD
-        setOutputData<std::string>(json_data, &output, &Json::Value::asString);
-=======
         auto data = std::make_shared<std::string>();
         assert(json_data.size() == 1);
         auto str = json_data[0].asString();
@@ -188,7 +176,6 @@
         data->assign(str);
         auto data_cast = std::reinterpret_pointer_cast<std::byte>(data);
         output.setData(std::move(data_cast));
->>>>>>> 79ec088c
         break;
       }
       default:
@@ -213,26 +200,17 @@
 Json::Value mapRequestToJson(const InferenceRequest &request) {
   Json::Value json;
   json["id"] = request.getID();
-<<<<<<< HEAD
-=======
   auto *parameters = request.getParameters();
   json["parameters"] =
     parameters != nullptr ? mapParametersToJson(parameters) : Json::objectValue;
->>>>>>> 79ec088c
   json["inputs"] = Json::arrayValue;
   const auto &inputs = request.getInputs();
   for (const auto &input : inputs) {
     Json::Value json_input;
     json_input["name"] = input.getName();
-<<<<<<< HEAD
     json_input["datatype"] = input.getDatatype().str();
     json_input["shape"] = Json::arrayValue;
-    auto *parameters = request.getParameters();
-=======
-    json_input["datatype"] = types::mapTypeToStr(input.getDatatype());
-    json_input["shape"] = Json::arrayValue;
-    parameters = input.getParameters();
->>>>>>> 79ec088c
+    parameters = request.getParameters();
     json_input["parameters"] = parameters != nullptr
                                  ? mapParametersToJson(parameters)
                                  : Json::objectValue;
@@ -292,12 +270,6 @@
       }
       case DataType::STRING: {
         auto *data = static_cast<std::string *>(input.getData());
-<<<<<<< HEAD
-=======
-        std::cout << "Reading string data: " << data << " of size "
-                  << data->size() << std::endl;
-
->>>>>>> 79ec088c
         json_input["data"].append(*data);
         break;
       }
