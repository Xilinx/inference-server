# Copyright 2021 Xilinx Inc.
#
# Licensed under the Apache License, Version 2.0 (the "License");
# you may not use this file except in compliance with the License.
# You may obtain a copy of the License at
#
#      http://www.apache.org/licenses/LICENSE-2.0
#
# Unless required by applicable law or agreed to in writing, software
# distributed under the License is distributed on an "AS IS" BASIS,
# WITHOUT WARRANTIES OR CONDITIONS OF ANY KIND, either express or implied.
# See the License for the specific language governing permissions and
# limitations under the License.

ARG PROTEUS_ROOT=/workspace/proteus
ARG BASE_IMAGE=ubuntu:18.04
ARG DEV_BASE_IMAGE=${DEV_BASE_IMAGE:-proteus_dev_final}
ARG COPY_DIR=/root/deps
ARG TARGETPLATFORM=${TARGETPLATFORM:-linux/amd64}
ARG UNAME=proteus-user

ARG ENABLE_VITIS=${ENABLE_VITIS:-yes}
ARG ENABLE_TFZENDNN=${ENABLE_TFZENDNN:-no}
ARG TFZENDNN_PATH


FROM ${BASE_IMAGE} AS proteus_base
ARG UNAME
ARG GNAME=proteus
ARG UID=1000
ARG GID=1000
ARG PROTEUS_ROOT

ARG ENABLE_VITIS

LABEL project="proteus"
LABEL vitis=${ENABLE_VITIS}

ENV TZ=America/Los_Angeles
ENV LANG=en_US.UTF-8

RUN apt-get update \
    && DEBIAN_FRONTEND=noninteractive apt-get -y install --no-install-recommends \
        locales \
        sudo \
        tzdata \
    # clean up
    && apt-get clean -y \
    && rm -rf /var/lib/apt/lists/* \
    # set up timezone
    && ln -snf /usr/share/zoneinfo/$TZ /etc/localtime && echo $TZ > /etc/timezone \
    && dpkg-reconfigure --frontend noninteractive tzdata \
    # set up locale
    && localedef -i en_US -c -f UTF-8 -A /usr/share/locale/locale.alias en_US.UTF-8

# add a user
RUN groupadd -g $GID -o $GNAME \
    && useradd -m -u $UID -g $GID -o -s /bin/bash $UNAME \
    && passwd -d $UNAME \
    && usermod -aG sudo $UNAME \
    && echo 'ALL ALL=(ALL) NOPASSWD:ALL' >> /etc/sudoers \
    && usermod -aG $GNAME root

ENV PROTEUS_ROOT=$PROTEUS_ROOT

FROM proteus_base AS dev_base

ARG TARGETPLATFORM
SHELL ["/bin/bash", "-c"]

# install a newer compiler for all development images
RUN apt-get update \
    && DEBIAN_FRONTEND=noninteractive apt-get -y install --no-install-recommends \
        gcc \
        make \
        # add the add-apt-repository command
        software-properties-common \
        # used to get packages
        wget \
    # install gcc-9 for a newer compiler
    && add-apt-repository -y ppa:ubuntu-toolchain-r/test \
    && apt-get update \
    && DEBIAN_FRONTEND=noninteractive apt-get -y install --no-install-recommends \
        gcc-9 \
        g++-9 \
    # link gcc-9 and g++-9 to gcc and g++
    && update-alternatives --install /usr/bin/gcc gcc /usr/bin/gcc-9 90 \
        --slave /usr/bin/g++ g++ /usr/bin/g++-9 \
        --slave /usr/bin/gcov gcov /usr/bin/gcov-9 \
    # clean up
    && apt-get -y purge --auto-remove software-properties-common \
    && apt-get clean -y \
    && rm -rf /var/lib/apt/lists/*

# install Cmake 3.21.1
RUN if [[ ${TARGETPLATFORM} == "linux/amd64" ]]; then \
        archive="cmake-3.22.1-linux-x86_64.tar.gz"; \
    elif [[ ${TARGETPLATFORM} == "linux/arm64" ]]; then \
        archive="cmake-3.22.1-linux-aarch64.tar.gz"; \
    else false; fi; \
    url="https://github.com/Kitware/CMake/releases/download/v3.22.1/${archive}" \
    && cd /tmp/ \
    && wget --progress=dot:mega ${url} \
    && tar --strip-components=1 -xzf ${archive} -C /usr/local \
    # && mkdir -p {COPY_DIR}/usr/local \
    # && tar --strip-components=1 -xzf ${archive} -C ${COPY_DIR}/usr/local \
    && rm -rf /tmp/*

FROM dev_base AS builder
ARG COPY_DIR
ARG TARGETPLATFORM
WORKDIR /tmp
SHELL ["/bin/bash", "-c"]

RUN apt-get update \
    && DEBIAN_FRONTEND=noninteractive apt-get -y install --no-install-recommends \
        ca-certificates \
        checkinstall \
        git \
    # clean up
    && apt-get clean -y \
    && rm -rf /var/lib/apt/lists/*

# make a directory to hold everything to be copied later
RUN mkdir ${COPY_DIR}

# install gosu 1.12 for dropping down to the user in the entrypoint
RUN if [[ ${TARGETPLATFORM} == "linux/amd64" ]]; then \
        url="https://github.com/tianon/gosu/releases/download/1.12/gosu-amd64"; \
    elif [[ ${TARGETPLATFORM} == "linux/arm64" ]]; then \
        url="https://github.com/tianon/gosu/releases/download/1.12/gosu-arm64"; \
    else false; fi; \
    wget -O gosu --progress=dot:mega ${url} \
    && chmod 755 gosu \
    && mkdir -p ${COPY_DIR}/usr/local/bin/ && cp gosu ${COPY_DIR}/usr/local/bin/ \
    && rm -rf /tmp/*

# install git-lfs 2.13.3 for managing large files
RUN if [[ ${TARGETPLATFORM} == "linux/amd64" ]]; then \
        archive="git-lfs-linux-amd64-v2.13.3.tar.gz"; \
    elif [[ ${TARGETPLATFORM} == "linux/arm64" ]]; then \
        archive="git-lfs-linux-arm64-v2.13.3.tar.gz"; \
    else false; fi; \
    url="https://github.com/git-lfs/git-lfs/releases/download/v2.13.3/${archive}" \
    && wget --progress=dot:mega ${url} \
    && mkdir git-lfs \
    && tar -xzf ${archive} -C git-lfs \
    && mkdir -p ${COPY_DIR}/usr/local/bin/ && cp git-lfs/git-lfs ${COPY_DIR}/usr/local/bin/ \
    && rm -rf /tmp/*

# install lcov 1.15 for test coverage measurement
RUN wget --progress=dot:mega https://github.com/linux-test-project/lcov/releases/download/v1.15/lcov-1.15.tar.gz \
    && tar -xzf lcov-1.15.tar.gz \
    && cd lcov-1.15 \
    && checkinstall -y --pkgname lcov --pkgversion 1.15 --pkgrelease 1 make install \
    && cd /tmp \
    && dpkg -L lcov | xargs -i bash -c "if [ -f {} ]; then cp --parents -P {} ${COPY_DIR}; fi" \
    && rm -rf /tmp/*

# install NodeJS 14.16.0 for web gui development
RUN apt-get update \
    && DEBIAN_FRONTEND=noninteractive apt-get -y install --no-install-recommends \
        xz-utils \
    # clean up
    && apt-get clean -y \
    && rm -rf /var/lib/apt/lists/* \
    && if [[ ${TARGETPLATFORM} == "linux/amd64" ]]; then \
        archive="node-v14.16.0-linux-x64.tar.xz"; \
    elif [[ ${TARGETPLATFORM} == "linux/arm64" ]]; then \
        archive="node-v14.16.0-linux-arm64.tar.xz"; \
    else false; fi; \
    url="https://nodejs.org/dist/v14.16.0/${archive}" \
    && wget --progress=dot:mega ${url} \
    && tar --strip-components=1 -xf ${archive} -C /usr/local \
    && mkdir -p ${COPY_DIR}/usr/local \
    && tar --strip-components=1 -xf ${archive} -C ${COPY_DIR}/usr/local \
    && rm -rf /tmp/*

# install cxxopts 2.2.1 for argument parsing
RUN wget --progress=dot:mega https://github.com/jarro2783/cxxopts/archive/refs/tags/v2.2.1.tar.gz \
    && tar -xzf v2.2.1.tar.gz \
    && cd cxxopts-2.2.1 \
    && mkdir -p ${COPY_DIR}/usr/local/include/cxxopts \
    && cp include/cxxopts.hpp ${COPY_DIR}/usr/local/include/cxxopts \
    && rm -rf /tmp/*

# install concurrentqueue 1.0.3 for a lock-free multi-producer and consumer queue
RUN wget --progress=dot:mega https://github.com/cameron314/concurrentqueue/archive/refs/tags/v1.0.3.tar.gz \
    && tar -xzf v1.0.3.tar.gz \
    && cd concurrentqueue-1.0.3 \
    && cmake . \
    && make install \
    && cat install_manifest.txt | xargs -i bash -c "if [ -f {} ]; then cp --parents -P {} ${COPY_DIR}; fi" \
    && cd /tmp \
    && rm -rf /tmp/*

# install drogon 1.3.0 for a http server
RUN apt-get update \
    && DEBIAN_FRONTEND=noninteractive apt-get -y install --no-install-recommends \
        libbrotli-dev \
        libjsoncpp-dev \
        libc-ares-dev \
        libssl-dev \
        uuid-dev \
        zlib1g-dev \
    # clean up
    && apt-get clean -y \
    && rm -rf /var/lib/apt/lists/* \
    # symlink libjsoncpp to json to maintain include compatibility with Drogon
    && cp -rfs /usr/include/jsoncpp/json/ /usr/include/ \
    # install drogon
    && cd /tmp && git clone -b v1.3.0 https://github.com/an-tao/drogon \
    && cd drogon \
    && git submodule update --init --recursive \
    && mkdir -p build && cd build \
    && cmake .. \
        -DBUILD_EXAMPLES=OFF \
        -DCMAKE_INSTALL_PREFIX=/usr/local \
        -DCMAKE_BUILD_TYPE=Release \
        -DBUILD_ORM=OFF \
        -DBUILD_DROGON_SHARED=ON \
        -DBUILD_CTL=OFF \
    && make -j$(($(nproc) - 1)) \
    && make install \
    && cat install_manifest.txt | xargs -i bash -c "if [ -f {} ]; then cp --parents -P {} ${COPY_DIR}; fi" \
    && cd /tmp \
    && rm -rf /tmp/*

# install libb64 2.0.0.1. The default version in apt adds linebreaks when encoding
RUN wget --progress=dot:mega https://github.com/libb64/libb64/archive/refs/tags/v2.0.0.1.tar.gz \
    && tar -xzf v2.0.0.1.tar.gz \
    && cd libb64-2.0.0.1 \
    && make -j$(($(nproc) - 1)) all_src \
    && mkdir -p ${COPY_DIR}/usr/local/lib && cp src/libb64.a ${COPY_DIR}/usr/local/lib \
    && mkdir -p ${COPY_DIR}/usr/local/include && cp -r include/b64 ${COPY_DIR}/usr/local/include \
    && rm -rf /tmp/*

# install GTest 1.11.0 for C++ testing
RUN wget --progress=dot:mega https://github.com/google/googletest/archive/refs/tags/release-1.11.0.tar.gz \
    && tar -xzf release-1.11.0.tar.gz \
    && cd googletest-release-1.11.0 \
    && mkdir -p build && cd build \
    && cmake .. \
    && make install \
    && cat install_manifest.txt | xargs -i bash -c "if [ -f {} ]; then cp --parents -P {} ${COPY_DIR}; fi" \
    && cd /tmp \
    && rm -rf /tmp/*

# install FFmpeg 3.4.8 for opencv
RUN apt-get update \
    && DEBIAN_FRONTEND=noninteractive apt-get -y install --no-install-recommends \
        nasm \
    && wget --progress=dot:mega https://github.com/FFmpeg/FFmpeg/archive/refs/tags/n3.4.8.tar.gz \
    && tar -xzf n3.4.8.tar.gz \
    && cd FFmpeg-n3.4.8 \
    && ./configure --disable-static --enable-shared --disable-doc \
    && make -j$(($(nproc) - 1)) \
    && checkinstall -y --pkgname ffmpeg --pkgversion 3.4.8 --pkgrelease 1 make install \
    && cd /tmp \
    && dpkg -L ffmpeg | xargs -i bash -c "if [ -f {} ]; then cp --parents -P {} ${COPY_DIR}; fi" \
    && rm -rf /tmp/*

# install opencv 3.4.3 for image and video processing
# pkg-config is needed to find ffmpeg
RUN apt-get update \
    && DEBIAN_FRONTEND=noninteractive apt-get -y install --no-install-recommends \
        pkg-config \
    && wget --progress=dot:mega https://github.com/opencv/opencv/archive/3.4.3.tar.gz \
    && tar -xzf 3.4.3.tar.gz \
    && cd opencv-3.4.3 \
    && mkdir -p build \
    && cd build \
    && cmake -DBUILD_SHARED_LIBS=ON -DBUILD_TEST=OFF -DBUILD_PERF_TESTS=OFF -DWITH_FFMPEG=ON .. \
    && make -j$(($(nproc) - 1)) \
    && make install \
    && cat install_manifest.txt | xargs -i bash -c "if [ -f {} ]; then cp --parents -P {} ${COPY_DIR}; fi" \
    && cd /tmp \
    && rm -rf /tmp/*

# install protobuf 3.19.4 for Vitis AI runtime and gRPC
RUN apt-get update \
    && DEBIAN_FRONTEND=noninteractive apt-get -y install --no-install-recommends \
        autoconf \
        automake \
        checkinstall \
        curl \
        libtool \
        unzip \
    # clean up
    && apt-get clean -y \
    && rm -rf /var/lib/apt/lists/* \
    && VERSION=3.19.4 \
    && wget --progress=dot:mega https://github.com/protocolbuffers/protobuf/releases/download/v${VERSION}/protobuf-cpp-${VERSION}.tar.gz \
    && tar -xzf protobuf-cpp-${VERSION}.tar.gz \
    && cd protobuf-${VERSION} \
    && ./autogen.sh \
    && ./configure \
    && make -j$(($(nproc) - 1)) \
    && checkinstall -y --pkgname protobuf --pkgversion ${VERSION} --pkgrelease 1 make install \
    && cd /tmp \
    && dpkg -L protobuf | xargs -i bash -c "if [ -f {} ]; then cp --parents -P {} ${COPY_DIR}; fi" \
    && rm -rf /tmp/*

# install spdlog 1.8.2
RUN wget --progress=dot:mega https://github.com/gabime/spdlog/archive/refs/tags/v1.8.2.tar.gz \
    && tar -xzf v1.8.2.tar.gz \
    && cd spdlog-1.8.2 \
    && mkdir -p build && cd build \
    && cmake .. \
    && make -j$(($(nproc) - 1)) \
    && make install \
    && cat install_manifest.txt | xargs -i bash -c "if [ -f {} ]; then cp --parents -P {} ${COPY_DIR}; fi" \
    && cd /tmp \
    && rm -rf /tmp/*

# install prometheus-cpp 0.12.2 for metrics
RUN wget --progress=dot:mega https://github.com/jupp0r/prometheus-cpp/archive/refs/tags/v0.12.2.tar.gz \
    && tar -xzf v0.12.2.tar.gz \
    && cd prometheus-cpp-0.12.2 \
    && mkdir -p build && cd build \
    && cmake .. \
        -DENABLE_PUSH=OFF \
        -DENABLE_PULL=OFF \
        -DENABLE_TESTING=OFF \
        -DBUILD_SHARED_LIBS=ON \
        -DUSE_THIRDPARTY_LIBRARIES=OFF \
    && make -j$(($(nproc) - 1)) \
    && make install \
    && cat install_manifest.txt | xargs -i bash -c "if [ -f {} ]; then cp --parents -P {} ${COPY_DIR}; fi" \
    && cd /tmp \
    && rm -rf /tmp/*

# get Nlohmann JSON for building opentelemetry
RUN wget --progress=dot:mega https://github.com/nlohmann/json/archive/refs/tags/v3.7.3.tar.gz \
    && tar -xzf v3.7.3.tar.gz \
    && cd json-3.7.3 \
    && mkdir -p build && cd build \
    && cmake .. \
        -DBUILD_TESTING=OFF \
    && make -j$(($(nproc) - 1)) \
    && make install \
    && rm -rf /tmp/*

# install Apache Thrift 0.12.0 for running the jaeger exporter in opentelemetry
RUN apt-get update \
    && DEBIAN_FRONTEND=noninteractive apt-get -y install --no-install-recommends \
        bison \
        flex \
        libboost-all-dev \
    && VERSION=0.15.0 \
    && cd /tmp && wget --progress=dot:mega https://github.com/apache/thrift/archive/refs/tags/v${VERSION}.tar.gz \
    && tar -xzf v${VERSION}.tar.gz \
    && cd thrift-${VERSION} \
    && mkdir -p build && cd build \
    && cmake .. \
        -DBUILD_TESTING=OFF \
        -DBUILD_TUTORIALS=OFF \
        -DBUILD_COMPILER=ON \
        -DBUILD_CPP=ON \
        -DBUILD_C_GLIB=OFF \
        -DBUILD_JAVA=OFF \
        -DBUILD_PYTHON=OFF \
        -DBUILD_JAVASCRIPT=OFF \
        -DBUILD_NODEJS=OFF \
        -DCMAKE_POSITION_INDEPENDENT_CODE=ON \
        -DBUILD_SHARED_LIBS=OFF \
    && make -j$(($(nproc) - 1)) \
    && make install \
    # && cd /tmp \
    # && dpkg -L thrift | xargs -i bash -c "if [ -f {} ]; then cp --parents -P {} ${COPY_DIR}; fi" \
    && rm -rf /tmp/*

# install opentelemetry 1.1.0 for tracing
RUN apt-get update \
    && DEBIAN_FRONTEND=noninteractive apt-get -y install --no-install-recommends \
        libcurl4-openssl-dev \
    && VERSION=1.1.0 \
    && wget https://github.com/open-telemetry/opentelemetry-cpp/archive/refs/tags/v${VERSION}.tar.gz \
    && tar -xzf v${VERSION}.tar.gz \
    && cd opentelemetry-cpp-${VERSION} \
    && mkdir build && cd build \
    && cmake .. \
        -DWITH_JAEGER=ON \
        -DBUILD_TESTING=OFF \
        -DWITH_EXAMPLES=OFF \
        -DWITH_PROMETHEUS=ON \
        -DWITH_STL=ON \
        -DCMAKE_POSITION_INDEPENDENT_CODE=ON \
        -DBUILD_SHARED_LIBS=ON \
    && make -j$(($(nproc) - 1)) \
    && make install \
    && cat install_manifest.txt | xargs -i bash -c "if [ -f {} ]; then cp --parents -P {} ${COPY_DIR}; fi" \
    && cd /tmp \
    && rm -rf /tmp/*

# install wrk for http benchmarking
RUN wget --progress=dot:mega https://github.com/wg/wrk/archive/refs/tags/4.1.0.tar.gz \
    && tar -xzf 4.1.0.tar.gz \
    && cd wrk-4.1.0 \
    && make -j$(($(nproc) - 1)) \
    && mkdir -p ${COPY_DIR}/usr/local/bin && cp wrk ${COPY_DIR}/usr/local/bin \
    && rm -rf /tmp/*

# install include-what-you-use 0.14
RUN apt-get update \
    && DEBIAN_FRONTEND=noninteractive apt-get -y install --no-install-recommends \
        libclang-10-dev \
        clang-10 \
        llvm-10-dev \
    # clean up
    && apt-get clean -y \
    && rm -rf /var/lib/apt/lists/* \
    && wget --progress=dot:mega https://github.com/include-what-you-use/include-what-you-use/archive/refs/tags/0.14.tar.gz \
    && tar -xzf 0.14.tar.gz \
    && cd include-what-you-use-0.14 \
    && mkdir build \
    && cd build \
    && cmake -DCMAKE_PREFIX_PATH=/usr/lib/llvm-10 .. \
    && make -j$(($(nproc) - 1)) \
    && make install \
    && cat install_manifest.txt | xargs -i bash -c "if [ -f {} ]; then cp --parents -P {} ${COPY_DIR}; fi" \
    && cd /tmp \
    && rm -fr /tmp/*

# install gRPC 1.44.0
RUN git clone --depth=1 --branch v1.44.0 --single-branch https://github.com/grpc/grpc \
    && cd grpc \
    && git submodule update --init third_party/abseil-cpp third_party/re2 \
    && mkdir -p build && cd build \
    && cmake -DgRPC_ZLIB_PROVIDER=package \
        -DgRPC_CARES_PROVIDER=custom \
        -D_gRPC_CARES_LIBRARIES=cares \
        -DgRPC_SSL_PROVIDER=package \
        -DgRPC_RE2_PROVIDER=module \
        -DgRPC_PROTOBUF_PROVIDER=package \
        -DgRPC_PROTOBUF_PACKAGE_TYPE="" \
        -DgRPC_BUILD_TESTS=OFF \
        -DgRPC_ABSL_PROVIDER=module \
        .. \
    && make -j$(($(nproc) - 1)) \
    && make install \
    && cat install_manifest.txt | xargs -i bash -c "if [ -f {} ]; then cp --parents -P {} ${COPY_DIR}; fi" \
    && cd /tmp \
    && rm -fr /tmp/*

# install pybind11 2.9.1
RUN VERSION=2.9.1 \
    && wget https://github.com/pybind/pybind11/archive/refs/tags/v${VERSION}.tar.gz \
    && tar -xzf v${VERSION}.tar.gz \
    && cd pybind11-${VERSION}/ \
    && mkdir build \
    && cd build \
    && cmake -DPYBIND11_TEST=OFF .. \
    && make -j$(($(nproc) - 1)) \
    && make install \
    && cat install_manifest.txt | xargs -i bash -c "if [ -f {} ]; then cp --parents -P {} ${COPY_DIR}; fi" \
    && cd /tmp \
    && rm -fr /tmp/*

# Delete /usr/local/man which is a symlink and cannot be copied later by BuildKit.
# Note: this works without BuildKit: https://github.com/docker/buildx/issues/150
# RUN cp -rf ${COPY_DIR}/usr/local/man/ ${COPY_DIR}/usr/local/share/man/ \
#     && rm -rf ${COPY_DIR}/usr/local/man/

# install doxygen 1.9.2
# RUN cd /tmp && wget --progress=dot:mega https://github.com/doxygen/doxygen/archive/refs/tags/Release_1_9_2.tar.gz \
#     && tar -xzf Release_1_9_2.tar.gz \
#     && cd doxygen-Release_1_9_2/ \
#     && mkdir -p build \
#     && cd build \
#     && cmake ..
#     && make -j$(($(nproc) - 1)) \
#     && make install \
#     && cat install_manifest.txt | xargs -i bash -c "if [ -f {} ]; then cp --parents -P {} ${COPY_DIR}; fi" \
#     && cd /tmp \
#     && rm -fr /tmp/*

FROM dev_base AS proteus_dev

ARG TARGETPLATFORM
SHELL ["/bin/bash", "-c"]

RUN apt-get update \
<<<<<<< HEAD
    DEBIAN_FRONTEND=noninteractive apt-get -y install --no-install-recommends \
=======
    && DEBIAN_FRONTEND=noninteractive apt-get -y install --no-install-recommends \
>>>>>>> 79ec088c
        # used for auto-completing bash commands
        bash-completion \
        curl \
        git \
        make \
        # used for git
        openssh-client \
        python3 \
        python3-dev \
        # install documentation dependencies
        doxygen \
        graphviz \
        # install debugging tools
        gdb \
        valgrind \
        vim \
        # used to turn absolute symlinks into relative ones
        symlinks \
        # used for code formatting and style
        clang-format-10 \
        clang-tidy-10 \
        # used for json objects in proteus since it's also used in Drogon
        libjsoncpp-dev \
        # used for z compression in proteus
        zlib1g-dev \
        # used by drogon. It needs the -dev versions to pass Cmake
        libbrotli-dev \
        libc-ares-dev \
        libssl-dev \
        uuid-dev \
        # used for Python bindings
        pybind11_mkdoc
        pybind11-stubgen
    # symlink the versioned clang-*-10 executables to clang-*
    && ln -s /usr/bin/clang-format-10 /usr/bin/clang-format \
    && ln -s /usr/bin/clang-tidy-10 /usr/bin/clang-tidy \
    # symlink libjsoncpp to json to maintain include compatibility with Drogon
    && cp -rfs /usr/include/jsoncpp/json/ /usr/include/ \
    # clean up
    && apt-get clean -y \
    && rm -rf /var/lib/apt/lists/*

RUN apt-get update \
    && DEBIAN_FRONTEND=noninteractive apt-get -y install --no-install-recommends \
        python3-pip \
    && python3 -m pip install --upgrade --force-reinstall pip \
    && pip install --no-cache-dir \
        # install these first
        setuptools \
        wheel \
        # the sphinx theme has a bug with docutils>=0.17
        "docutils<0.17" \
    && pip install --no-cache-dir \
        # install testing dependencies
        pytest \
        pytest-cpp \
        pytest-xprocess \
        requests \
        websocket-client \
        # install documentation dependencies
        breathe \
        fastcov \
        sphinx \
        sphinx_copybutton \
        sphinxcontrib-confluencebuilder \
        sphinx-argparse \
        sphinx-issues \
        # install linting tool
        black \
        cpplint \
        # install opencv
        opencv-python-headless \
        # install benchmarking dependencies
        pytest-benchmark \
        rich \
        # used for Python bindings
        pybind11_mkdoc \
        pybind11-stubgen \
    # clean up
    && apt-get clean -y \
    && rm -rf /var/lib/apt/lists/*

FROM proteus_dev as proteus_install_vitis_no

FROM builder as proteus_install_vitis_builder

WORKDIR /tmp/
SHELL ["/bin/bash", "-c"]
ARG COPY_DIR
ARG TARGETPLATFORM

RUN mkdir -p ${COPY_DIR}

# install json-c 0.15 for Vitis AI runtime
RUN wget --progress=dot:mega https://github.com/json-c/json-c/archive/refs/tags/json-c-0.15-20200726.tar.gz \
    && tar -xzf json-c-0.15-20200726.tar.gz \
    && cd json-c-json-c-0.15-20200726 \
    && mkdir build \
    && cd build \
    && cmake .. \
        -DBUILD_SHARED_LIBS=ON \
        -DBUILD_STATIC_LIBS=OFF \
        -DBUILD_TESTING=OFF \
        -DCMAKE_BUILD_TYPE=Release \
    && make -j$(($(nproc) - 1)) \
    && make install \
    && cat install_manifest.txt | xargs -i bash -c "if [ -f {} ]; then cp --parents -P {} ${COPY_DIR}; fi" \
    && cd /tmp \
    && rm -fr /tmp/*

# Install XRT and XRM
RUN apt-get update \
    && if [[ ${TARGETPLATFORM} == "linux/amd64" ]]; then \
        cd /tmp \
        && wget --progress=dot:mega -O xrt.deb https://www.xilinx.com/bin/public/openDownload?filename=xrt_202120.2.12.427_18.04-amd64-xrt.deb \
        && wget --progress=dot:mega -O xrm.deb https://www.xilinx.com/bin/public/openDownload?filename=xrm_202120.1.3.29_18.04-x86_64.deb \
        && apt-get update -y \
        && DEBIAN_FRONTEND=noninteractive apt-get -y install --no-install-recommends \
            ./xrt.deb \
            ./xrm.deb \
        # copy over debians to COPY_DIR so we can install them as debians in
        # the final image for easy removal later if needed
        && cp ./xrt.deb ${COPY_DIR} \
        && cp ./xrm.deb ${COPY_DIR}; \
    fi; \
    # clean up
    apt-get clean -y \
    && rm -rf /var/lib/apt/lists/* \
    && rm -fr /tmp/*

# Install Vitis AI runtime and build dependencies
RUN apt-get update \
    && DEBIAN_FRONTEND=noninteractive apt-get -y install --no-install-recommends \
        git \
        libgoogle-glog-dev \
        libssl-dev \
        pkg-config \
        python3-dev \
    && git clone --recursive --single-branch --branch v2.0 --depth 1 https://github.com/Xilinx/Vitis-AI.git \
    && export VITIS_ROOT=/tmp/Vitis-AI/tools/Vitis-AI-Runtime/VART \
    && git clone --single-branch -b v2.0 --depth 1 https://github.com/Xilinx/rt-engine.git ${VITIS_ROOT}/rt-engine; \
    # build unilog
    cd ${VITIS_ROOT}/unilog \
    && ./cmake.sh --clean --type=release --build-only --pack=deb --build-dir ./build \
    && DEBIAN_FRONTEND=noninteractive apt-get -y install ./build/libunilog_2.0.0_amd64.deb \
    # build xir
    && cd ${VITIS_ROOT}/xir \
    && ./cmake.sh --clean --type=release --build-only --pack=deb --build-dir ./build --build-python \
    && DEBIAN_FRONTEND=noninteractive apt-get -y install ./build/libxir_2.0.0_amd64.deb \
    # build target-factory
    && cd ${VITIS_ROOT}/target_factory \
    && ./cmake.sh --clean --type=release --build-only --pack=deb --build-dir ./build \
    && DEBIAN_FRONTEND=noninteractive apt-get -y install ./build/libtarget-factory_2.0.0_amd64.deb \
    # build vart
    && cd ${VITIS_ROOT}/vart \
    && ./cmake.sh --clean --type=release --build-only --cmake-options="-DBUILD_TEST=OFF" --build-python --pack=deb --build-dir ./build \
    && DEBIAN_FRONTEND=noninteractive apt-get -y install ./build/libvart_2.0.0_amd64.deb \
    # build rt-engine
    && cd ${VITIS_ROOT}/rt-engine \
    && ./cmake.sh --clean --build-dir=./build --type=release --cmake-options="-DXRM_DIR=/opt/xilinx/xrm/share/cmake" --build-only --pack=deb \
    # copy over debians to COPY_DIR so we can install them as debians in
    # the final image for easy removal later if needed
    && cp ${VITIS_ROOT}/unilog/build/libunilog_2.0.0_amd64.deb ${COPY_DIR} \
    && cp ${VITIS_ROOT}/xir/build/libxir_2.0.0_amd64.deb ${COPY_DIR} \
    && cp ${VITIS_ROOT}/target_factory/build/libtarget-factory_2.0.0_amd64.deb ${COPY_DIR} \
    && cp ${VITIS_ROOT}/vart/build/libvart_2.0.0_amd64.deb ${COPY_DIR} \
    && cp ${VITIS_ROOT}/rt-engine/build/librt-engine_2.0.0_amd64.deb ${COPY_DIR} \
    # clean up
    && apt-get clean -y \
    && rm -rf /var/lib/apt/lists/* \
    && rm -fr /tmp/*

FROM proteus_dev as proteus_install_vitis_yes

ARG COPY_DIR

RUN apt-get update \
    && DEBIAN_FRONTEND=noninteractive apt-get -y install --no-install-recommends \
        # used by vitis ai runtime
        libgoogle-glog-dev \
        libboost-filesystem1.65.1 \
        libboost-system1.65.1 \
        libboost-serialization1.65.1 \
        libboost-thread1.65.1 \
        libboost1.65-dev \
        # used to detect if ports are in use for XRM
        net-tools \
        # used by libunilog as a fallback to find glog
        pkg-config \
    # clean up
    && apt-get clean -y \
    && rm -rf /var/lib/apt/lists/*

COPY --from=proteus_install_vitis_builder ${COPY_DIR} /

# install all the Vitis AI runtime libraries built from source as debians
RUN apt-get update \
    && DEBIAN_FRONTEND=noninteractive apt-get -y install --no-install-recommends \
        /*.deb \
    # clean up
    && apt-get clean -y \
    && rm -rf /var/lib/apt/lists/* \
    && rm /*.deb

FROM proteus_install_vitis_${ENABLE_VITIS} as proteus_builder

ARG COPY_DIR
ARG PROTEUS_ROOT
ARG ENABLE_VITIS
SHELL ["/bin/bash", "-c"]

# pyinstaller 4.6 has a bug https://github.com/pyinstaller/pyinstaller/issues/6331
RUN pip install --no-cache-dir "pyinstaller!=4.6" \
    # docker-systemctl-replacement v1.5.4504
    && cd /tmp && wget --progress=dot:mega https://github.com/gdraheim/docker-systemctl-replacement/archive/refs/tags/v1.5.4505.tar.gz \
    && tar -xzf v1.5.4505.tar.gz \
    && cd docker-systemctl-replacement-1.5.4505 \
    && pyinstaller files/docker/systemctl3.py --onefile \
    && chmod a+x dist/systemctl3 \
    && mkdir -p ${COPY_DIR}/bin/  \
    && cp dist/systemctl3 ${COPY_DIR}/bin/systemctl \
    && rm -fr /tmp/*

# COPY --from=builder ${COPY_DIR} /
COPY . $PROTEUS_ROOT

RUN if [[ ${ENABLE_VITIS} == "yes" ]]; then \
        # move AKS for easier copying in final image
        cp ${PROTEUS_ROOT}/external/aks/reference/aks_2.0.0_proteus_amd64.deb ${COPY_DIR}/aks.deb \
        # make binary for custom script to get FPGAs
        && pyinstaller $PROTEUS_ROOT/docker/fpga_util.py --onefile \
        && chmod a+x dist/fpga_util \
        && mkdir -p ${COPY_DIR}/usr/local/bin/ \
        && cp dist/fpga_util ${COPY_DIR}/usr/local/bin/fpga-util; \
    fi; \
    # create package for the Proteus python library
    cd ${PROTEUS_ROOT}/src/python \
    && python3 setup.py bdist_wheel

FROM proteus_install_vitis_${ENABLE_VITIS} as proteus_install_tfzendnn_no

FROM proteus_install_vitis_${ENABLE_VITIS} as proteus_install_tfzendnn_yes
ARG TFZENDNN_PATH
SHELL ["/bin/bash", "-c"]

COPY $TFZENDNN_PATH /tmp/

RUN apt-get update \
    && DEBIAN_FRONTEND=noninteractive apt-get -y install --no-install-recommends \
        zip unzip \
    && cd /tmp/ \
    # Check to verify if package is TF+ZenDNN
    && echo "ff65a75cb513fdfe1323ac70edda25af  $(basename $TFZENDNN_PATH)" | md5sum -c - \
    && unzip $(basename $TFZENDNN_PATH) \
    && cd $(basename ${TFZENDNN_PATH%.*}) \
    # To avoid protobuf version issues, create subfolder and copy include files
    && mkdir -p /usr/include/tfzendnn/ \
    && cp -r include/* /usr/include/tfzendnn \
    && cp -r lib/*.so* /usr/lib \
    && apt-get clean -y \
    && rm -rf /var/lib/apt/lists/* \
    && rm -fr /tmp/*

FROM proteus_install_tfzendnn_${ENABLE_TFZENDNN} as proteus_dev_final

ARG COPY_DIR
ARG PROTEUS_ROOT
ARG UNAME

COPY --from=builder ${COPY_DIR} /
COPY --from=proteus_builder ${COPY_DIR} /
COPY --from=proteus_builder $PROTEUS_ROOT/docker/entrypoint.sh /root/entrypoint.sh
COPY --from=proteus_builder $PROTEUS_ROOT/docker/.bash* /home/${UNAME}/
COPY --from=proteus_builder $PROTEUS_ROOT/docker/.env /home/${UNAME}/
COPY --from=proteus_builder ${PROTEUS_ROOT}/src/python/dist/*.whl /tmp/

# run any final commands before finishing the dev image
RUN git lfs install \
    && npm install -g gh-pages \
    && proteus_wheel=$(find /tmp/ -name *.whl 2>/dev/null) \
    && pip install "$proteus_wheel" \
    && rm "$proteus_wheel" \
    # install any debians that may exist at the root. Use true to pass even if
    # there's nothing to install
    && apt-get update \
    && DEBIAN_FRONTEND=noninteractive apt-get -y install --no-install-recommends \
        /*.deb || true \
    && apt-get clean -y \
    && rm -f /*.deb \
    && ldconfig

ENTRYPOINT [ "/root/entrypoint.sh", "user"]
CMD [ "/bin/bash" ]

FROM ${DEV_BASE_IMAGE} as proteus_builder_2

ARG COPY_DIR
ARG PROTEUS_ROOT
ARG ENABLE_VITIS

COPY . $PROTEUS_ROOT

RUN ldconfig \
    && mkdir -p ${COPY_DIR} \
    # install libproteus.so
    && cd ${PROTEUS_ROOT} \
    && ./proteus install --all \
    && ./proteus install --get-manifest | xargs -i bash -c "if [ -f {} ]; then cp --parents -P {} ${COPY_DIR}; fi" \
    # build the static GUI files
    && cd src/gui && npm install && npm run build \
    # get all the runtime shared library dependencies for the server
    && apt-get update \
    && DEBIAN_FRONTEND=noninteractive apt-get -y install --no-install-recommends \
        # needed for get_dynamic_dependencies.sh
        file \
    # clean up
    && apt-get clean -y \
    && rm -rf /var/lib/apt/lists/* \
    # create a copy of all the dynamic libraries needed by the server and workers
    && cd ${PROTEUS_ROOT} \
    && ./docker/get_dynamic_dependencies.sh --copy ${COPY_DIR} --vitis ${ENABLE_VITIS}

FROM proteus_base AS proteus_production_vitis_yes

ARG COPY_DIR
ARG PROTEUS_ROOT

# get AKS kernels
COPY --from=proteus_builder_2 $PROTEUS_ROOT/external/aks/libs/ /opt/xilinx/proteus/aks/libs/
# get the fpga-util executable
COPY --from=proteus_builder ${COPY_DIR}/usr/local/bin/fpga-util /opt/xilinx/proteus/bin/

# we need the xclbins in the image and they must be copied from a path local
# to the build tree. But we also need this hack so the copy doesn't fail
# if this directory doesn't exist
COPY --from=proteus_builder_2 $PROTEUS_ROOT/docker/.env $PROTEUS_ROOT/external/overlaybin[s]/ /opt/xilinx/overlaybins/

# get the pre-defined AKS graphs and kernels
COPY --from=proteus_builder_2 $PROTEUS_ROOT/external/aks/graph_zoo/ /opt/xilinx/proteus/aks/graph_zoo/
COPY --from=proteus_builder_2 $PROTEUS_ROOT/external/aks/kernel_zoo/ /opt/xilinx/proteus/aks/kernel_zoo/

ENV LD_LIBRARY_PATH="/usr/local/lib/proteus:/opt/xilinx/proteus/aks"
ENV XILINX_XRT="/opt/xilinx/xrt"
# TODO(varunsh): we shouldn't hardcode dpuv3int8 here
ENV XLNX_VART_FIRMWARE="/opt/xilinx/overlaybins/dpuv3int8"
ENV AKS_ROOT="/opt/xilinx/proteus/aks"
ENV AKS_XMODEL_ROOT="/opt/xilinx/proteus"
ENV PATH="/opt/xilinx/proteus/bin:${PATH}"

FROM proteus_base AS proteus_production_vitis_no

FROM proteus_production_vitis_${ENABLE_VITIS} AS proteus

ARG PROTEUS_ROOT
ARG COPY_DIR
ARG UNAME
WORKDIR /home/${UNAME}

# get all the installed files: the server, workers, C++ headers and dependencies
COPY --from=proteus_builder_2 ${COPY_DIR} /

# get the static gui files
COPY --from=proteus_builder_2 $PROTEUS_ROOT/src/gui/build/ /opt/xilinx/proteus/gui/
# get the entrypoint script
COPY --from=proteus_builder_2 $PROTEUS_ROOT/docker/entrypoint.sh /root/entrypoint.sh
# get the systemctl executable - pulled in by get_dynamic_dependencies.sh
# COPY --from=proteus_builder ${COPY_DIR}/bin/systemctl /bin/systemctl
# get the gosu executable
COPY --from=builder ${COPY_DIR}/usr/local/bin/gosu /usr/local/bin/
# get the .bashrc and .env to configure the environment for all shells
COPY --from=proteus_builder_2 $PROTEUS_ROOT/docker/.bash* $PROTEUS_ROOT/docker/.env /home/${UNAME}/
COPY --from=proteus_builder_2 $PROTEUS_ROOT/docker/.root_bashrc /root/.bashrc
COPY --from=proteus_builder_2 $PROTEUS_ROOT/docker/.env /root/

# run any final commands before finishing the production image
RUN ldconfig

# we need to run as root because KServe mounts models to /mnt/models which means
# the server needs root access to access the mounted assets
ENTRYPOINT [ "/root/entrypoint.sh", "root" ]
CMD [ "proteus-server" ]<|MERGE_RESOLUTION|>--- conflicted
+++ resolved
@@ -481,11 +481,7 @@
 SHELL ["/bin/bash", "-c"]
 
 RUN apt-get update \
-<<<<<<< HEAD
-    DEBIAN_FRONTEND=noninteractive apt-get -y install --no-install-recommends \
-=======
-    && DEBIAN_FRONTEND=noninteractive apt-get -y install --no-install-recommends \
->>>>>>> 79ec088c
+    && DEBIAN_FRONTEND=noninteractive apt-get -y install --no-install-recommends \
         # used for auto-completing bash commands
         bash-completion \
         curl \
